use std::fs;

use super::*;

// Tests should run sequentially, since OBJECT_TABLE in libfixsanitizer.so is shared between tests and check_leak() asserts OBJECT_TABLE is empty.
#[test]
#[serial]
pub fn test0() {
    let source = r#"
            module Main;
    
            main : IOState -> ((), IOState);
            main = (
                let _ = assert_eq("", 5 + 3 * 8 / 5 + 7 % 3, 10);
                pure()
            );
        "#;
    run_source(&source, Configuration::develop_compiler());
}

#[test]
#[serial]
pub fn test1() {
    let source = r#"
            module Main;
            
            main : IOState -> ((), IOState);
            main = (
                let u = assert_eq("", let x = 5 in -x, -5);
                pure()
            );
        "#;
    run_source(&source, Configuration::develop_compiler());
}

#[test]
#[serial]
pub fn test2() {
    let source = r#"
            module Main;
            main : IOState -> ((), IOState);
            main = (
                let u = assert_eq("", let x = 5 in 3, 3);
                pure()
            );
        "#;
    run_source(source, Configuration::develop_compiler());
}

#[test]
#[serial]
pub fn test3() {
    let source = r#"
        module Main;
        main : IOState -> ((), IOState);
        main = (
            let u = assert_eq("", let n = -5 in let p = 5 in n, -5);
            pure()
        );
    "#;
    run_source(source, Configuration::develop_compiler());
}

#[test]
#[serial]
pub fn test4() {
    let source = r#"
        module Main;
        main : IOState -> ((), IOState);
        main = (
            let u = assert_eq("", let n = -5 in let p = 5 in p, 5);
            pure()
        );
    "#;
    run_source(source, Configuration::develop_compiler());
}

#[test]
#[serial]
pub fn test5() {
    let source = r#"
        module Main;
        main : IOState -> ((), IOState);
        main = (
            let u = assert_eq("", let x = -5 in let x = 5 in x, 5);
            pure()
        );
    "#;
    run_source(source, Configuration::develop_compiler());
}

#[test]
#[serial]
pub fn test6() {
    let source = r#"
        module Main;
        main : IOState -> ((), IOState);
        main = (
            let u = assert_eq("", let x = let y = 3 in y in x, 3);
            pure()
        );
    "#;
    run_source(source, Configuration::develop_compiler());
}

#[test]
#[serial]
pub fn test7() {
    let source = r#"
        module Main;
        main : IOState -> ((), IOState);
        main = (
            let u = assert_eq("", (|x| 5)(10), 5);
            pure()
        );
    "#;
    run_source(source, Configuration::develop_compiler());
}

#[test]
#[serial]
pub fn test8() {
    let source = r#"
        module Main; 

        main : IOState -> ((), IOState);
        main = (
            let u = assert_eq("", (|x| x) $ 6, 6);
            pure()
        );
    "#;
    run_source(source, Configuration::develop_compiler());
}

#[test]
#[serial]
pub fn test9_5() {
    let source = r#"
        module Main;
        
        main : IOState -> ((), IOState);
        main = (
            let x = 3;
            let y = 5;
            let u = assert_eq("", x - y, -2);
            pure()
        );
    "#;
    run_source(source, Configuration::develop_compiler());
}

#[test]
#[serial]
pub fn test10() {
    let source = r#"
        module Main;

        main : IOState -> ((), IOState);
        main = (
            let u = assert_eq("", let x = 5 in 2 + x, 7);
            pure()
        );
    "#;
    run_source(source, Configuration::develop_compiler());
}

#[test]
#[serial]
pub fn test11() {
    let source = r#"
        module Main;

        main : IOState -> ((), IOState);
        main = (
            let x = 5 in 
            let y = -3 in
            let u = assert_eq("", x + y, 2);
            pure()
        );
        "#;
    run_source(source, Configuration::develop_compiler());
}

#[test]
#[serial]
pub fn test12() {
    let source = r#"
        module Main;

        main : IOState -> ((), IOState);
        main = (
            let x = 5 in 
            let y = -3 in
            let z = 12 in
            let xy = x + y in
            let u = assert_eq("", xy + z, 14);
            pure()
        );
        "#;
    run_source(source, Configuration::develop_compiler());
}

#[test]
#[serial]
pub fn test13() {
    let source = r#"
        module Main;
        main : IOState -> ((), IOState);
        main = (
            let f = add(5) in
            let u = assert_eq("", f(3), 5+3);
            pure()
        );
        "#;
    run_source(source, Configuration::develop_compiler());
}

#[test]
#[serial]
pub fn test13_5() {
    let source = r#"
        module Main;
        main : IOState -> ((), IOState);
        main = (
            let f = add(5) in
            let u = assert_eq("", f(-3) + f(12), 5 - 3 + 5 + 12);
            pure()
        );
        "#;
    run_source(source, Configuration::develop_compiler());
}

#[test]
#[serial]
pub fn test14() {
    let source = r#"
        module Main;
        main : IOState -> ((), IOState);
        main = (
            let x = 3 in 
            let y = 5 in
            let f = add(x) in
            let u = assert_eq("", f(y), 3 + 5);
            pure()
        );
        "#;
    run_source(source, Configuration::develop_compiler());
}

#[test]
#[serial]
pub fn test15() {
    let source = r#"
        module Main;
        main : IOState -> ((), IOState);
        main = (
            let f = |x| 3 + x in
            let u = assert_eq("", f(5), 3 + 5);
            pure()
        );
    "#;
    run_source(source, Configuration::develop_compiler());
}

#[test]
#[serial]
pub fn test15_5() {
    let source = r#"
        module Main;
        main : IOState -> ((), IOState);
        main = (
            let x = 3;
            let f = |y| x;
            let u = assert_eq("", f(5), 3);
            pure()
        );
        "#;
    run_source(source, Configuration::develop_compiler());
}

#[test]
#[serial]
pub fn test16() {
    let source = r#"
        module Main;
        main : IOState -> ((), IOState);
        main = (
            let f = |x| x + 3 in
            let u = assert_eq("", f(5), 3 + 5);
            pure()
        );
        "#;
    run_source(source, Configuration::develop_compiler());
}

#[test]
#[serial]
pub fn test17() {
    let source = r#"
        module Main;
        main : IOState -> ((), IOState);
        main = (
            let u = assert_eq("", if true { 3 } else { 5 }, 3);
            pure()
        );
    "#;
    run_source(source, Configuration::develop_compiler());
}

#[test]
#[serial]
pub fn test18() {
    let source = r#"
        module Main;
        main : IOState -> ((), IOState);
        main = (
            let u = assert_eq("", if false { 3 } else { 5 }, 5);
            pure()
        );
    "#;
    run_source(source, Configuration::develop_compiler());
}

#[test]
#[serial]
pub fn test19() {
    let source = r#"
        module Main;
        main : IOState -> ((), IOState);
        main = (
            let u = assert_eq("", if 3 == 3 { 1 } else { 0 }, 1);
            pure()
        );
    "#;
    run_source(source, Configuration::develop_compiler());
}

#[test]
#[serial]
pub fn test20() {
    let source = r#"
        module Main;
        main : IOState -> ((), IOState);
        main = (
            let u = assert_eq("", if 3 == 5 { 1 } else { 0 }, 0);
            pure()
        );
    "#;
    run_source(source, Configuration::develop_compiler());
}

#[test]
#[serial]
pub fn test20_5() {
    let source = r#"
        module Main;
        main : IOState -> ((), IOState);
        main = (
            let ans = (
                if 2 == 0 {
                    0 
                } else if 2 == 1 {
                    1
                } else { 
                    2 
                }
            );
            let u = assert_eq("", ans, 2);
            pure ()
        );
    "#;
    run_source(source, Configuration::develop_compiler());
}

#[test]
#[serial]
pub fn test21() {
    let source = r#"
            module Main;

            main : IOState -> ((), IOState);
            main = (
                let fact = fix $ |loop, n| if n == 0 { 1 } else { n * loop(n-1) };
                let u = assert_eq("", fact(5), 5 * 4 * 3 * 2 * 1);
                pure()
            );
        "#;
    run_source(source, Configuration::develop_compiler());
}

#[test]
#[serial]
pub fn test22() {
    // Test recursion function defined by fix with two variables that is tail-call.
    let n: i64 = 1000000;
    let source = format!(
        r#"
            module Main;
            main : IOState -> ((), IOState);
            main = (
                let g = fix $ |loop, a, x|
                            if x == 0 {{ 
                                a 
                            }} else {{
                                let a2 = a + x;
                                let x2 = x + -1;
                                loop(a2, x2)
                            }}
                in 
                    let u = assert_eq("", g(0, {}), {});
                    pure()
            );
        "#,
        n,
        (n * (n + 1)) / 2
    );
    run_source(source.as_str(), Configuration::release());
}

#[test]
#[serial]
pub fn test22_5() {
    // Test recursion function defined by fix that is not tail-call.
    let source = r#"
        module Main;
        main : IOState -> ((), IOState);
        main = (
            let fib = fix $ |f, n|
                        if n == 0 {
                            0
                        } else if n == 1 {
                            1
                        } else {
                            f(n+-1) + f(n+-2)
                        }
            in 
                let u = assert_eq("", fib(10), 55);
                pure()
        );
    "#;
    run_source(source, Configuration::develop_compiler());
}

#[test]
#[serial]
pub fn test22_7() {
    // Test global recursion function
    let source = r#"
        module Main;

        fib : Int -> Int;
        fib = |n| (
            if n == 0 {
                0
            } else if n == 1 {
                1
            } else {
                fib(n-1) + fib(n-2)
            }
        );
        
        main : IOState -> ((), IOState);
        main = (
            let u = assert_eq("", fib(30), 832040);
            pure()
        );
    "#;
    run_source(source, Configuration::develop_compiler());
}

#[test]
#[serial]
pub fn test23() {
    // Test Array.new of size 0.
    let source = r#"
        module Main;
        main : IOState -> ((), IOState);
        main = (
            let arr = Array.new(0, 42);
            pure()
        );
        "#;
    run_source(source, Configuration::develop_compiler());
}

#[test]
#[serial]
pub fn test24() {
    // Test Array.new of size > 0.
    let source = r#"
        module Main;
        main : IOState -> ((), IOState);
        main = (
            let arr = Array.new(100, 42);
            let u = assert_eq("", arr.len, 100);
            pure()
        );
        "#;
    run_source(source, Configuration::develop_compiler());
}

#[test]
#[serial]
pub fn test25() {
    // Test Array.read.
    let source = r#"
        module Main;
        main : IOState -> ((), IOState);
        main = (
            let arr = Array.new(100, 42);
            let elem = arr.get(50);
            let u = assert_eq("", elem, 42);
            pure()
        );
        "#;
    run_source(source, Configuration::develop_compiler());
}

#[test]
#[serial]
pub fn test26() {
    // Test Array.set (unique case).
    let source = r#"
        module Main;
        main : IOState -> ((), IOState);
        main = (
            let arr = Array.new(100, 42);
            let arr = arr.set(50, 21);
            let u = assert_eq("", arr.get(50), 21);
            pure()
        );
        "#;
    run_source(source, Configuration::develop_compiler());
}

#[test]
#[serial]
pub fn test27() {
    // Test Array.set (shared case).
    let source = r#"
        module Main;
        main : IOState -> ((), IOState);
        main = (
            let arr0 = Array.new(100, 42);
            let arr1 = arr0.set(50, 21);
            let u = assert_eq("", arr0.get(50) + arr1.get(50), 63);
            pure()
        );
        "#;
    run_source(source, Configuration::develop_compiler());
}

#[test]
#[serial]
pub fn test27_5() {
    // Test Array of boxed object.
    let source = r#"
        module Main;
        main : IOState -> ((), IOState);
        main = (
            let arr = Array.from_map(100) $ |i| add(i);
            let arr = arr.set(99, |x| x - 100);
            let u = assert_eq("", arr.get(99) $ arr.get(50) $ 1, 1 + 50 - 100);
            pure()
        );
        "#;
    run_source(source, Configuration::develop_compiler());
}

#[test]
#[serial]
pub fn test28() {
    // Calculate Fibonacci sequence using array.
    let source = r#"
        module Main;
        main : IOState -> ((), IOState);
        main = (
            let arr = Array.new(31, 0);
            let arr = arr.set!(0, 0);
            let arr = arr.set!(1, 1);
            let loop = fix $ |f, arr, n| (
                if n == 31 {
                    arr
                } else {
                    let x = arr.get(add(n, -1));
                    let y = arr.get(add(n, -2));
                    let arr = arr.set!(n, x+y);
                    f(arr, n+1)
                }
            );
            let fib = loop(arr, 2);
            let u = assert_eq("", fib.get(30), 832040);
            pure()
        );
        "#;
    run_source(source, Configuration::develop_compiler());
}

#[test]
#[serial]
pub fn test29() {
    let source = r#"
        module Main;

        id : a -> a;
        id = |x| x;

        main : IOState -> ((), IOState);
        main = (
            let u = assert_eq("", if id(true) { id(100) } else { 30 }, 100);
            pure()
        );
    "#;
    run_source(source, Configuration::develop_compiler());
}

#[test]
#[serial]
pub fn test30() {
    // Test dollar combinator
    let source = r#"
        module Main;
        main : IOState -> ((), IOState);
        main = (
            let f = |x| x + 3;
            let g = |x| x == 8;
            let ans = g $ f $ 5;
            let u = assert_eq("", if ans { 1 } else { 0 }, 1);
            pure()
        );
        "#;
    run_source(source, Configuration::develop_compiler());
}

#[test]
#[serial]
pub fn test31() {
    // Test . combinator
    let source = r#"
        module Main;
        main : IOState -> ((), IOState);
        main = (
            let f = |x| x + 3;
            let g = |x| x == 8;
            let ans = 5 .f. g;
            let u = assert_eq("", if ans { 1 } else { 0 } , 1);
            pure()
        );
        "#;
    run_source(source, Configuration::develop_compiler());
}

#[test]
#[serial]
pub fn test32() {
    // Test . and $ combinator
    let source = r#"
        module Main;
        main : IOState -> ((), IOState);
        main = (
            let f = |x| x + 10;
            let u = assert_eq("", 5.add $ 3.f, 18);
            pure()
        );
        "#;
    run_source(source, Configuration::develop_compiler());
}

#[test]
#[serial]
pub fn test33() {
    // Test struct declaration and new, mod.
    let source = r#"
        module Main;
        type IntBool = struct {x: Int, y: Bool};

        main : IOState -> ((), IOState);
        main = (
            let obj = IntBool.new(18, false);
            let obj = IntBool.mod_x(|x| x + 42, obj);
            let u = assert_eq("", IntBool.@x(obj), 60);
            pure()
        );
        "#;
    run_source(source, Configuration::develop_compiler());
}

#[test]
#[serial]
pub fn test34_5() {
    // Test unboxed struct declaration and new, mod.
    let source = r#"
        module Main;
        type IntBool = unbox struct {x: Int, y: Bool};

        main : IOState -> ((), IOState);
        main = (
            let obj = IntBool.new(18, false);
            let obj = IntBool.mod_x(|x| x + 42, obj);
            let u = assert_eq("", IntBool.@x(obj), 60);
            pure()
        );
        "#;
    run_source(source, Configuration::develop_compiler());
}

#[test]
#[serial]
pub fn test34() {
    // Test namespace inference.
    let source = r#"
        module Main;        
        
        type OtherStruct = struct {y: Int, x: Bool};
        type IntBool = struct {x: Int, y: Bool};

        main : IOState -> ((), IOState);
        main = (
            let obj = IntBool.new(18, false);
            let obj = obj.mod_x(|x| x + 42);
            let u = assert_eq("", obj.@x, 60);
            pure()
        );
        "#;
    run_source(source, Configuration::develop_compiler());
}

#[test]
#[serial]
pub fn test35() {
    // Test overloading resolution.
    let source = r#"
        module Main;

        type A = struct {x: Int, y: Bool};
        type B = struct {x: Bool, y: Int};
            
        main : IOState -> ((), IOState);
        main = (
            let a = A.new(3, true);
            let b = B.new(true, 5);
            let ans = add(if a.@y { a.@x } else { 0 }, if b.@x { b.@y } else { 0 });
            let u = assert_eq("", ans, 8);
            pure()
        );
        "#;
    run_source(source, Configuration::develop_compiler());
}

#[test]
#[serial]
pub fn test36() {
    // Test modifier composition.
    let source = r#"
        module Main;

        type A = struct {x: B};
        type B = struct {x: Int};
            
        main : IOState -> ((), IOState);
        main = (
            let a = A.new(B.new(16));
            let a = a.(mod_x $ mod_x $ |x| x + 15);
            let ans = a . @x . @x;
            let u = assert_eq("", ans, 31);
            pure ()
        );
        "#;
    run_source(source, Configuration::develop_compiler());
}

#[test]
#[serial]
pub fn test37() {
    // Test unique modField.
    let source = r#"
        module Main;

        type A = struct {x: B};
        type B = struct {x: Int};

        main : IOState -> ((), IOState);
        main = (
            let a = A.new (B.new $ 16);
            let b = a . (mod_x! $ mod_x! $ |x| x + 15);
            let ans = b . @x . @x;
            let u = assert_eq("", ans, 31);
            pure()
        );
        "#;
    run_source(source, Configuration::develop_compiler());
}

#[test]
#[serial]
pub fn test37_5() {
    // Test shared modField.
    let source = r#"
        module Main;

        type A = struct {x: B};
        type B = struct {x: Int};

        main : IOState -> ((), IOState);
        main = (
            let a = A.new (B.new $ 16);
            let b = a.(mod_x $ mod_x $ |x| x + 15);
            let ans = a.@x.@x + b.@x.@x;
            let u = assert_eq("", ans, (16 + 15) + 16);
            pure()
        );
        "#;
    run_source(source, Configuration::develop_compiler());
}

#[test]
#[serial]
pub fn test38() {
    // Test type annotation.
    let source = r#"
        module Main;

        type A = struct {x: B};
        type B = struct {x: Int};

        main : IOState -> ((), IOState);
        main = (    
            let a = A.new (B.new $ 16);
            let f = |a| (a : A) . (mod_x! $ mod_x! $ |x| x + 15);
            let a = a.f;
            let ans = a.@x.@x;
            let u = assert_eq("", ans, 31);
            pure()
        );
        "#;
    run_source(source, Configuration::develop_compiler());
}

#[test]
#[serial]
pub fn test39() {
    // Test type annotation.
    let source = r#"
        module Main;

        type A = struct {x: B};
        type B = struct {x: Int};
        
        main : IOState -> ((), IOState);
        main = (
            let a = A.new (B.new (16));
            let f = |a| a . ((mod_x! : (B -> B) -> A -> A) $ mod_x! $ |x| x + 15);
            let a = a.f;
            let ans = a.@x.@x;
            let u = assert_eq("", ans, 31);
            pure()
        );
        "#;
    run_source(source, Configuration::develop_compiler());
}

#[test]
#[serial]
pub fn test40() {
    // Test type annotation at let-binding.
    let source = r#"
        module Main;

        type A = struct {x: B};
        type B = struct {x: Int};
        
        main : IOState -> ((), IOState);
        main = (
            let a = A.new (B.new $ 16);
            let f: A -> A = |a| a.(mod_x! $ mod_x! $ |x| x + 15);
            let a = a .f;
            let ans = a .@x .@x;
            let u = assert_eq("", ans, 31);
            pure()
        );
        "#;
    run_source(source, Configuration::develop_compiler());
}

#[test]
#[serial]
pub fn test41() {
    // Test type annotation at let-binding.
    let source = r#"
        module Main;
        
        main : IOState -> ((), IOState);
        main = (
            let x: Int -> Int = |x| x;
            let ans = x(42);
            let u = assert_eq("", ans, 42);
            pure()
        );
        "#;
    run_source(source, Configuration::develop_compiler());
}

#[test]
#[serial]
pub fn test41_5() {
    // Test type annotation at lambda
    let source = r#"
        module Main;
        
        main : IOState -> ((), IOState);
        main = (
            let x = |x: Int| x;
            let ans = x(42);
            let u = assert_eq("", ans, 42);
            pure()
        );
        "#;
    run_source(source, Configuration::develop_compiler());
}

#[test]
#[serial]
pub fn test42() {
    // Recursion function using global variable (not tail call).
    let n = 10000;
    let source = format!(
        r#"
            module Main;
            
            loop : Int -> Int;
            loop = |x| if x == 0 {{ 0 }} else {{ add(x) $ loop $ add(x, -1) }};
    
            main : IOState -> ((), IOState);
            main = (
                let ans = Main.loop({});
                let u = assert_eq("", ans, {});
                pure()
            );
        "#,
        n,
        (n * (n + 1)) / 2
    );
    run_source(source.as_str(), Configuration::develop_compiler());
}

#[test]
#[serial]
pub fn test43() {
    // Recursion function using global variable (tail call).
    let n: i64 = 10000000;
    let source = format!(
        r#"
            module Main;
            
            my_loop : Int -> Int -> Int;
            my_loop = |x, acc| if x == 0 {{ acc }} else {{ my_loop(x + -1, acc + x) }};
    
            main : IOState -> ((), IOState);
            main = (
                let ans = my_loop({}, 0);
                let u = assert_eq("", ans, {});
                pure()
            );
        "#,
        n,
        (n * (n + 1)) / 2
    );
    run_source(source.as_str(), Configuration::release());
}

#[test]
#[serial]
pub fn test44() {
    // Test basic use of traits.
    let source = r#"
        module Main;

        trait a : ToInt {
            toInt : a -> Int;
        }

        impl Int : ToInt {
            toInt = |x| x;
        }

        impl Bool : ToInt {
            toInt = |b| if b { 0 } else { -1 };
        }

        add_head_and_next : [a: ToInt] Array a -> Int; 
        add_head_and_next = |arr| (
            let head = arr.get(0).toInt;
            let next = arr.get(1).toInt;
            add(head, next)
        );

        main : IOState -> ((), IOState);
        main = (
            let arr0 = Array.new(2, false);
            let arr0 = arr0.set!(0, true);
            let x = add_head_and_next(arr0);

            let arr1 = Array.new(2, 3);
            let arr1 = arr1.set!(1, 5);
            let z = add_head_and_next(arr1);

            let y = toInt(5) + toInt(false);
            let ans = x + y + z;
            let u = assert_eq("", ans, 11);
            pure()
        );
    "#;
    run_source(source, Configuration::develop_compiler());
}

#[test]
#[serial]
pub fn test44_5() {
    // Test Array.from_map.
    let source = r#"
        module Main;

        sum : Array Int -> Int;
        sum = |arr| (
            let loop = fix $ |loop, idx, sum| (
                if idx == arr.len { sum };
                loop(idx + 1, sum + arr.get(idx))
            );
            loop(0, 0)
        );

        main : IOState -> ((), IOState);
        main = (
            let arr = Array.from_map(10, |x| x * x);
            let ans = sum(arr);
            let u = assert_eq("", ans, 285);
            pure()
        );
    "#;
    run_source(source, Configuration::develop_compiler());
}

#[test]
#[serial]
pub fn test45() {
    // Test HKT.
    let source = r#"
        module Main;

        trait [f:*->*] f : Functor {
            map : (a -> b) -> f a -> f b;
        }

        impl Array : Functor {
            map = |f, arr| (
                Array.from_map(arr.len, |idx| f $ arr.get(idx))
            );
        }

        sum : Array Int -> Int;
        sum = |arr| (
            let loop = fix $ |loop, idx, sum| (
                if idx == arr.len { sum };
                loop(idx + 1, sum + arr.get(idx))
            );
            loop(0, 0)
        );

        main : IOState -> ((), IOState);
        main = (
            let arr = Array.from_map(10, |x| x);
            let arr = arr.map(|x| x * x);
            let ans = arr.sum;
            let u = assert_eq("", ans, 285);
            pure()
        );
    "#;
    run_source(source, Configuration::develop_compiler());
}

#[test]
#[serial]
pub fn test46() {
    // Test confliction of global name and local name.
    let source = r#"
        module Main;

        x : Int;
        x = 5;

        y : Int;
        y = 7;

        main : IOState -> ((), IOState);
        main = (
            let ans = (let x = 3 in let y = 2 in add(x, Main.y)) + x;
            let u = assert_eq("", ans, 15);
            pure()
        );
    "#;
    run_source(source, Configuration::develop_compiler());
}

#[test]
#[serial]
pub fn test47() {
    // Basic use of union.
    let source = r#"
        module Main;

        type IntOrBool = union {int : Int, bool: Bool};

        main : IOState -> ((), IOState);
        main = (
            let int_union = int(3);
            let bool_union = bool(true);
            let int_val = if int_union.is_int { int_union.as_int } else { 0 };
            let bool_val = if bool_union.is_bool { bool_union.as_bool } else { false };
            let ans = if bool_val { int_val } else { 0 };
            let u = assert_eq("", ans, 3);
            pure()
        );
    "#;
    run_source(source, Configuration::develop_compiler());
}

#[test]
#[serial]
pub fn test47_2() {
    // Basic use of boxed union.
    let source = r#"
        module Main;

        type IntOrBool = box union {int : Int, bool: Bool};

        main : IOState -> ((), IOState);
        main = (
            let int_union = int(3);
            let bool_union = bool(true);
            let int_val = if int_union.is_int { int_union.as_int } else { 0 };
            let bool_val = if bool_union.is_bool { bool_union.as_bool } else { false };
            let ans = if bool_val { int_val } else { 0 };
            let u = assert_eq("", ans, 3);
            pure()
        );
    "#;
    run_source(source, Configuration::develop_compiler());
}

#[test]
#[serial]
pub fn test47_5() {
    // Test union of boxed object
    let source = r#"
        module Main;

        type Union = union {val: Int, func: Int -> Int};

        main : IOState -> ((), IOState);
        main = (
            let val = Union.val(3);
            let func = Union.func(|x| x + 5);
            let ans = func.as_func $ val.as_val;
            let u = assert_eq("", ans, 5 + 3);
            pure()
        );
    "#;
    run_source(source, Configuration::develop_compiler());
}

#[test]
#[serial]
pub fn test48() {
    // Parametrised struct.
    let source = r#"
        module Main;

        type Vec a = struct {data: Array a};

        main : IOState -> ((), IOState);
        main = (
            let int_vec = Vec.new $ Array.new(2, 5);
            let int_vec = int_vec.mod_data!(|arr| arr.set(0, 3));
            let head = int_vec.@data.get(0);
            let next = int_vec.@data.get(1);
            let ans = add(head, next);
            let u = assert_eq("", ans, 8);
            pure()
        );
    "#;
    run_source(source, Configuration::develop_compiler());
}

#[test]
#[serial]
pub fn test49() {
    // Parametrised union.
    let source = r#"
        module Main;

        type Either a b = union {left: a, right: b};

        main : IOState -> ((), IOState);
        main = (
            let int_left = Either.left(5);
            let ans = (
                if int_left.is_left {
                    int_left.as_left
                } else if int_left.as_right {
                    1
                } else {
                    0
                } 
            );
            let u = assert_eq("", ans, 5);
            pure()
        );
    "#;
    run_source(source, Configuration::develop_compiler());
}

#[test]
#[serial]
pub fn test50() {
    // test loop.
    let n = 100;
    let source = format!(
        r#"
            module Main;
    
            main : IOState -> ((), IOState);
            main = (
                let ans = (
                    loop((0, 0), |state|
                        let i = state.@0;
                        let sum = state.@1;
                        if i == {} {{
                            break(sum)
                        }} else {{
                            continue $ (i+1, sum+i)
                        }} 
                    )
                );
                let u = assert_eq("", ans, {});
                pure()
            );
        "#,
        n,
        (n * (n - 1)) / 2
    );
    run_source(&source, Configuration::develop_compiler());
}

#[test]
#[serial]
pub fn test51() {
    // test trait bounds.
    let source = r#"
    module Main;
    
    impl [a: Eq, b: Eq] (a, b) : Eq {
        eq = |lhs, rhs| (
            lhs.@0 == rhs.@0 && lhs.@1 == rhs.@1
        );
    }

    search : [a: Eq] a -> Array a -> Int;
    search = |elem, arr| loop(0) $ |idx| (
        if idx == arr.len {
            break $ -1
        } else if arr.get(idx) == elem { 
            break $ idx
        } else { 
            continue $ idx + 1 
        } 
    );
    
    main : IOState -> ((), IOState);
    main = (
        let arr = Array.new(4, (0, false));
        let arr = arr.set(0, (0, false));
        let arr = arr.set(1, (0, true));
        let arr = arr.set(2, (1, false));
        let arr = arr.set(3, (1, true));
        let ans = arr.search((1, false)); // evaluates to 2
        let u = assert_eq("", ans, 2);
        pure()
    );
        "#;
    run_source(source, Configuration::develop_compiler());
}

#[test]
#[serial]
pub fn test52() {
    // Test loop with boxed state / break.
    let source = r#"
    module Main;

    type SieveState = struct {i: Int, arr: Array Bool};
    
    // Calculate a Bool array whose element is true iff idx is prime.
    is_prime : Int -> Array Bool;
    is_prime = |n| (
        let arr = Array.new(n, true);
        let arr = arr.set!(0, false);
        let arr = arr.set!(1, false);
        loop(SieveState.new(2, arr)) $ |state| (
            let i = state.@i;
            let arr = state.@arr;
            if i*i > n { break $ arr };
            let next_arr = if arr.get(i) {
                loop(SieveState.new(i+i, arr)) $ |state| (
                    let q = state.@i;
                    let arr = state.@arr;
                    if n-1 < q { 
                        break $ arr
                    } else {
                        continue $ SieveState.new (q + i) $ arr.set!(q, false)
                    }
                )
            } else {
                arr
            };
            continue $ SieveState.new((i + 1), next_arr)
        )
    );

    // Count the appearance of a value in an array.
    count : [a: Eq] a -> Array a -> Int;
    count = |elem, arr| (
        loop((0, 0)) $ |state| (
            let i = state.@0;
            let sum = state.@1;
            if arr.len == i { break $ sum };
            let sum = sum + (if arr.get(i) == elem {1} else {0});
            continue $ (i+1, sum)
        )
    );
    
    main : IOState -> ((), IOState);
    main = (
        let ans = (is_prime $ 100).count(true);
        let u = assert_eq("", ans, 25);
        pure()
    );
    "#;
    run_source(source, Configuration::develop_compiler());
}

#[test]
#[serial]
pub fn test53() {
    // Test mutation of unique unboxed struct (e.g., tuple).
    let source = r#"
    module Main;
    
    main : IOState -> ((), IOState);
    main = (
        let pair = (13, Array.new(1, 0));
        let pair = pair.mod_0!(|x| x + 3);
        let pair = pair.mod_1!(|arr| arr.set!(0, 5));
        let x = pair.@0;
        let y = pair.@1.get(0);
        let ans = x + y;
        let u = assert_eq("", ans, 13 + 3 + 5);
        pure()
    );
    "#;
    run_source(source, Configuration::develop_compiler());
}

#[test]
#[serial]
pub fn test54() {
    // Test mutation of shared unboxed struct (e.g., tuple).
    let source = r#"
    module Main;
    
    main : IOState -> ((), IOState);
    main = (
        let pair0 = (13, Array.new(1, 0));
        let pair1 = pair0.mod_1(|arr| arr.set(0, 5));
        let pair2 = pair0.mod_0!(|x| x + 3);
        let x = pair1.@1.get(0);
        let y = pair2.@0;
        let ans = x + y;
        let u = assert_eq("", ans, 13 + 3 + 5);
        pure()
    );
    "#;
    run_source(source, Configuration::develop_compiler());
}

#[test]
#[serial]
pub fn test55() {
    // Test <= operator
    let source = r#"
    module Main;
    
    main : IOState -> ((), IOState);
    main = (
        let ans = (
            if 0 <= -1 && -1 >= 0 {
                0
            } else if 0 <= 0 && 0 <= 1 && 0 >= 0 && 1 >= 0 {
                1
            } else {
                2
            }
        );
        let u = assert_eq("", ans, 1);
        pure ()
    );
    "#;
    run_source(source, Configuration::develop_compiler());
}

#[test]
#[serial]
pub fn test56() {
    // Test && and || operator
    let source = r#"
    module Main;
    
    main : IOState -> ((), IOState);
    main = (
        let ans = (
            if false || false == false 
            && false || true == true 
            && true || false == true 
            && true || true == true 
            {1} else {0}
        );
        let u = assert_eq("", ans, 1);
        pure ()
    );
    "#;
    run_source(source, Configuration::develop_compiler());
}

#[test]
#[serial]
pub fn test57() {
    // Test ! operator
    let source = r#"
    module Main;
    
    main : IOState -> ((), IOState);
    main = (
        let ans = (
            if !false == true && !true == false {
                1
            } else {
                0
            }
        );
        let u = assert_eq("", ans, 1);
        pure()
    );
    "#;
    run_source(source, Configuration::develop_compiler());
}

#[test]
#[serial]
pub fn test58() {
    // Test != operator
    let source = r#"
    module Main;
    
    main : IOState -> ((), IOState);
    main = (
        let ans = (
            if false != true && true != false && !(true != true) && !(false != false) {
                1
            } else {
                0
            }
        );
        let u = assert_eq("", ans, 1);
        pure()
    );
    "#;
    run_source(source, Configuration::develop_compiler());
}

#[test]
#[serial]
pub fn test59() {
    // Test namespace definition
    let source = r#"
    module Main;
    
    namespace A {
        x : Int;
        x = 3;

        y : Int;
        y = 1;
    }

    namespace B {
        x : Int;
        x = 5;

        y : Bool;
        y = true;
    }

    main : IOState -> ((), IOState);
    main = (
        let ans = (if y {A.x + B.x + A.y} else {0});
        let u = assert_eq("", ans, 9);
        pure()
    );
    "#;
    run_source(source, Configuration::develop_compiler());
}

#[test]
#[serial]
pub fn test60() {
    // Test unit.
    let source = r"
    module Main;
    
    unit : ();
    unit = ();

    main : IOState -> ((), IOState);
    main = let u = unit; pure ();
    ";
    run_source(source, Configuration::develop_compiler());
}

#[test]
#[serial]
pub fn test61() {
    // Test Hello world.
    let source = r#"
    module Main;

    main : IOState -> ((), IOState);
    main = |io| (
        loop((0, io)) $ |(counter, io)| (
            if counter == 3 {
                break $ ((), io)
            } else {
                let ret = io.println("Hello World! ");
                let io = ret.@1;
                continue $ (counter + 1, io)
            }
        )
    );
    "#;
    run_source(source, Configuration::develop_compiler());
}

#[test]
#[serial]
pub fn test62() {
    // Test String length.
    let source = r#"
    module Main;

    main : IOState -> ((), IOState);
    main = (
        let len = "Hello World!".len;
        let u = assert_eq("", len, 12);
        pure()
    );
    "#;
    run_source(source, Configuration::develop_compiler());
}

#[test]
#[serial]
pub fn test63() {
    // Test Int ToString.
    let source = r#"
    module Main;

    main : IOState -> ((), IOState);
    main = (
        let min = -9223372036854775808;
        println $ min.to_string
    );
    "#;
    run_source(source, Configuration::develop_compiler());
}

#[test]
#[serial]
pub fn test64() {
    // Test escape sequence.
    let source = r#"
    module Main;

    main : IOState -> ((), IOState);
    main = (
        println $ "\u2764"
    );
    "#;
    run_source(source, Configuration::develop_compiler());
}

#[test]
#[serial]
pub fn test65() {
    // Test tuple pattern matching.
    let source = r#"
    module Main;

    main : IOState -> ((), IOState);
    main = (
        let sum = loop((0, 0), |state| 
            let (i, sum) = state;
            if i == 10 {
                break $ sum
            } else {
                continue $ (i+1, sum+i)
            }
        );
        let u = assert_eq("", sum, 45);
        pure ()
    );
    "#;
    run_source(source, Configuration::develop_compiler());
}

#[test]
#[serial]
pub fn test66() {
    // Test unboxed struct pattern matching.
    let source = r#"
    module Main;

    type State = unbox struct {idx: Int, sum: Int};

    main : IOState -> ((), IOState);
    main = (
        let sum = loop(State.new(0, 0), |state|
            let State {idx: i, sum: sum} = state;
            if i == 10 {
                break $ sum
            } else {
                continue $ State.new(i+1, sum+i)
            }
        );
        let u = assert_eq("", sum, 45);
        pure()
    );
    "#;
    run_source(source, Configuration::develop_compiler());
}

#[test]
#[serial]
pub fn test67() {
    // Test boxed struct pattern matching.
    let source = r#"
    module Main;

    type State = box struct {idx: Int, sum: Int};

    main : IOState -> ((), IOState);
    main = (
        let sum = loop(State.new(0, 0), |state|
            let State {idx: i, sum: sum} = state;
            if i == 10 {
                break $ sum
            } else {
                continue $ State.new(i+1, sum+i)
            }
        );
        let u = assert_eq("", sum, 45);
        pure()
    );
    "#;
    run_source(source, Configuration::develop_compiler());
}

#[test]
#[serial]
pub fn test68() {
    // Test unboxed union pattern matching.
    let source = r#"
    module Main;

    type IntOrBool = unbox union {int: Int, bool: Bool};

    main : IOState -> ((), IOState);
    main = (
        let u = IntOrBool.int(42);
        let IntOrBool.int(x) = u;
        let u = assert_eq("", x, 42);
        pure()
    );
    "#;
    run_source(source, Configuration::develop_compiler());
}

#[test]
#[serial]
pub fn test69() {
    // Test boxed union pattern matching.
    let source = r#"
    module Main;

    type IntOrBool = box union {int: Int, bool: Bool};

    main : IOState -> ((), IOState);
    main = (
        let u = IntOrBool.bool(true);
        let IntOrBool.bool(x) = u;
        let u = assert_eq("", x, true);
        pure()
    );
    "#;
    run_source(source, Configuration::develop_compiler());
}

#[test]
#[serial]
pub fn test70() {
    // Test tuple in union pattern.
    let source = r#"
    module Main;

    type Union = union {left: (Int, String), right: Bool};

    main : IOState -> ((), IOState);
    main = (
        let u = Union.left((42, "truth"));
        let Union.left((x, y)) = u;
        let u = assert_eq("", x, 42);
        pure()
    );
    "#;
    run_source(source, Configuration::develop_compiler());
}

#[test]
#[serial]
pub fn test71() {
    // Test union in struct pattern.
    let source = r#"
    module Main;

    type Struct = struct {uni: Union, value: Int};
    type Union = union {left: (Int, String), right: Bool};

    main : IOState -> ((), IOState);
    main = (
        let u = Struct.new(Union.left((42, "truth")), 13);
        let Struct { uni: Union.left((truth, string)), value: val } = u;
        let u = assert_eq("", truth, 42);
        let u = assert_eq("", val, 13);
        pure()
    );
    "#;
    run_source(source, Configuration::develop_compiler());
}

#[test]
#[serial]
pub fn test72() {
    // Test pattern matching on argment.
    let source = r#"
    module Main;

    main : IOState -> ((), IOState);
    main = (
        let sum = loop((0, 0), |(i, sum)|
            if i == 10 {
                break $ sum
            } else {
                continue $ (i + 1, sum + i)
            }
        );
        let u = assert_eq("", sum, 45);
        pure()
    );
    "#;
    run_source(source, Configuration::develop_compiler());
}

#[test]
#[serial]
pub fn test73() {
    // Test pattern matching on argment.
    let source = r#"
    module Main;

    type IntBool = struct {x: Int, y: Bool};

    main : IOState -> ((), IOState);
    main = (
        let int_bool = IntBool { y: true, x: 42 };
        let u = assert_eq("", int_bool.@x, 42);
        let u = assert_eq("", int_bool.@y, true);
        pure()
    );
    "#;
    run_source(source, Configuration::develop_compiler());
}

#[test]
#[serial]
pub fn test74() {
    // Test setter function of struct / tuple.
    let source = r#"
    module Main;

    type IntBool = struct {x: Int, y: Bool};

    main : IOState -> ((), IOState);
    main = (
        let int_bool = IntBool { y: false, x: 0 };
        let int_bool = int_bool.=x(3);
        let u = assert_eq("", int_bool.@x, 3);
        let int_bool = int_bool.=x!(5);
        let u = assert_eq("", int_bool.@x, 5);
        let pair = (false, 0);
        let pair = pair.=0(true);
        let u = assert_eq("", pair.@0, true);
        let pair = pair.=0!(false);
        let u = assert_eq("", pair.@0, false);
        pure()
    );
    "#;
    run_source(source, Configuration::develop_compiler());
}

#[test]
#[serial]
pub fn test75() {
    // Test iterator.
    let source = r#"
    module Main;

    main : IOState -> ((), IOState);
    main = (
        let iter = Iterator.from_map(|i| i*i );
        let Option.some((n, iter)) = iter.next;
        let _ = assert_eq("", n, 0*0);
        let Option.some((n, iter)) = iter.next;
        let _ = assert_eq("", n, 1*1);
        let Option.some((n, iter)) = iter.next;
        let _ = assert_eq("", n, 2*2);
        let Option.some((n, iter)) = iter.next;
        let _ = assert_eq("", n, 3*3);
        let Option.some((n, iter)) = iter.next;
        let _ = assert_eq("", n, 4*4);
        pure()
    );
    "#;
    run_source(source, Configuration::develop_compiler());
}

#[test]
#[serial]
pub fn test76() {
    // Test array modifier.
    let source = r#"
    module Main;

    main : IOState -> ((), IOState);
    main = (
        let array = Array.from_map(3, |_i| Array.from_map(3, |_j| 0));
        let array = array.mod!(1, Array.set!(1, 9));
        let _ = assert_eq("", array.get(1).get(1), 9);
        pure()
    );
    "#;
    run_source(source, Configuration::develop_compiler());
}

#[test]
#[serial]
pub fn test77() {
    // Test Iterator.zip / map / take / fold.
    let source = r#"
    module Main;

    main : IOState -> ((), IOState);
    main = (
        let iter0 = Iterator.count_up(5);
        let iter1 = Iterator.from_map(|i| 2*i);
        let iter = iter0.zip(iter1);
        let iter = iter.map(|(a,b)| a+b).take(3);
        let res = iter.fold(0, add);
        let _ = assert_eq("", res, (5+2*0) + (6+2*1) + (7+2*2));
        pure()
    );
    "#;
    run_source(source, Configuration::develop_compiler());
}

#[test]
#[serial]
pub fn test78() {
    // Test Iterator.filter
    let source = r#"
    module Main;

    main : IOState -> ((), IOState);
    main = (
        let iter = Iterator.count_up(1).take(100);
        let iter = iter.filter(|n| n%3 == 0 || n%5 == 0);
        let count = iter.map(|_|1).fold(0, add);
        let _ = assert_eq("", count, 100/3 + 100/5 - 100/15);
        pure()
    );
    "#;
    run_source(source, Configuration::develop_compiler());
}

#[test]
#[serial]
pub fn test79() {
<<<<<<< HEAD
    // Test array literal.
=======
    // Test Iterator.append
>>>>>>> a7a84672
    let source = r#"
    module Main;

    main : IOState -> ((), IOState);
    main = (
<<<<<<< HEAD
        let arr = [1,2,3,4];
        let _ = assert_eq("", arr.len, 4);
        let arr: Array Bool = [];
        let _ = assert_eq("", arr.len, 0);
=======
        let ls = Iterator.make_empty;
        let ls = ls.push_head(1).push_head(2);
        let (e, ls) = ls.next.unwrap;
        let _ = assert_eq("", 2, e);
        let (e, ls) = ls.next.unwrap;
        let _ = assert_eq("", 1, e);
        pure()
    );
    "#;
    run_source(source, Configuration::develop_compiler());
}

#[test]
#[serial]
pub fn test80() {
    // Test Iterator.last
    let source = r#"
    module Main;

    main : IOState -> ((), IOState);
    main = (
        let iter = Iterator.make_empty.push_head(4).push_head(3).push_head(2).push_head(1);
        let last = iter.take_last.unwrap;
        let _ = assert_eq("", last, 4);
        let last: Option Bool = Iterator.make_empty.take_last;
        let _ = assert("", last.is_none);
>>>>>>> a7a84672
        pure()
    );
    "#;
    run_source(source, Configuration::develop_compiler());
}

#[test]
#[serial]
pub fn test_run_examples() {
    let paths = fs::read_dir("./examples").unwrap();

    for path in paths {
        let path = path.unwrap().path();
        let display = path.display();
        if path.extension().unwrap() != "fix" {
            continue;
        }
        println!("[run_examples] {}:", display);

        let mut file = match File::open(&path) {
            Err(why) => panic!("couldn't open {}: {}", display, why),
            Ok(file) => file,
        };

        let mut s = String::new();
        match file.read_to_string(&mut s) {
            Err(why) => panic!("couldn't read {}: {}", display, why),
            Ok(_) => {}
        }

        // Since examples may include heavy computation, perform optimization.
        run_source(&s, Configuration::release());
    }
}

#[test]
#[serial]
pub fn test_comment_0() {
    // block comment
    let source = r"/* head */ module Main; 
        main : IOState -> ((), IOState);
        main = (
            let x = 5 in 
            let y = -3 in
            /* If the closing symbol is put on the end of this line, g will evaluate.
            let g = fix \f -> \x -> if x == 0 {0} else {add x (f (add x -1))};
            g 100
            /* */
            //
            /*
            multiple line 
            block comment
            */
            let z = /* sub 1 */add(x,/* This comment is parsed as a separater */y)/* comment */;
            pure()
        );
        /*tail*/";
    run_source(source, Configuration::develop_compiler());
}

#[test]
#[serial]
pub fn test_comment_1() {
    // ilne comment
    let source = r"
        module Main; //// /* */
        main : IOState -> ((), IOState);
        main = (
            let x = 5 in
            // let x = 3 in
// some excellent and brilliant comment
            let y = -3 in// comment
            let z = add(x, y);
            pure()
        //
        );";
    run_source(source, Configuration::develop_compiler());
}<|MERGE_RESOLUTION|>--- conflicted
+++ resolved
@@ -1921,22 +1921,12 @@
 #[test]
 #[serial]
 pub fn test79() {
-<<<<<<< HEAD
-    // Test array literal.
-=======
     // Test Iterator.append
->>>>>>> a7a84672
-    let source = r#"
-    module Main;
-
-    main : IOState -> ((), IOState);
-    main = (
-<<<<<<< HEAD
-        let arr = [1,2,3,4];
-        let _ = assert_eq("", arr.len, 4);
-        let arr: Array Bool = [];
-        let _ = assert_eq("", arr.len, 0);
-=======
+    let source = r#"
+    module Main;
+
+    main : IOState -> ((), IOState);
+    main = (
         let ls = Iterator.make_empty;
         let ls = ls.push_head(1).push_head(2);
         let (e, ls) = ls.next.unwrap;
@@ -1963,7 +1953,25 @@
         let _ = assert_eq("", last, 4);
         let last: Option Bool = Iterator.make_empty.take_last;
         let _ = assert("", last.is_none);
->>>>>>> a7a84672
+        pure()
+    );
+    "#;
+    run_source(source, Configuration::develop_compiler());
+}
+
+#[test]
+#[serial]
+pub fn test81() {
+    // Test array literal.
+    let source = r#"
+    module Main;
+
+    main : IOState -> ((), IOState);
+    main = (
+        let arr = [1,2,3,4];
+        let _ = assert_eq("", arr.len, 4);
+        let arr: Array Bool = [];
+        let _ = assert_eq("", arr.len, 0);
         pure()
     );
     "#;
