use inkwell::{context::Context, types::IntType, values::IntValue};

use crate::{
    ast::program::Program, configuration::Configuration, RUNTIME_MARK_GLOBAL_BOXED_OBJECT,
    RUNTIME_MARK_THREADED_BOXED_OBJECT, RUNTIME_RELEASE_BOXED_OBJECT,
};

pub const NAMESPACE_SEPARATOR: &str = "::";
pub const MODULE_SEPARATOR: &str = ".";

pub const STD_NAME: &str = "Std";
pub const FFI_NAME: &str = "FFI";
pub const IO_NAME: &str = "IO";
pub const PTR_NAME: &str = "Ptr";
pub const U8_NAME: &str = "U8";
pub const I8_NAME: &str = "I8";
pub const U16_NAME: &str = "U16";
pub const I16_NAME: &str = "I16";
pub const I32_NAME: &str = "I32";
pub const U32_NAME: &str = "U32";
pub const I64_NAME: &str = "I64";
pub const U64_NAME: &str = "U64";
pub const F32_NAME: &str = "F32";
pub const F64_NAME: &str = "F64";
pub const BOOL_NAME: &str = "Bool";
pub const ARRAY_NAME: &str = "Array";
pub const LAZY_NAME: &str = "Lazy";
pub const BOXED_NAME: &str = "Boxed";
pub const DESTRUCTOR_OBJECT_NAME: &str = "Destructor";
pub const DESTRUCTOR_OBJECT_VALUE_FIELD_IDX: u32 = 0;
pub const DESTRUCTOR_OBJECT_DTOR_FIELD_IDX: u32 = 1;
pub const STRING_NAME: &str = "String";
pub const MONAD_NAME: &str = "Monad";
pub const MONAD_BIND_NAME: &str = "bind";
pub const COMPOSE_FUNCTION_NAME: &str = "compose";
pub const MAIN_FUNCTION_NAME: &str = "main";
pub const MAIN_MODULE_NAME: &str = "Main";

pub const ARG_NAME: &str = "#arg";
pub const EVAL_VAR_NAME: &str = "#eval_var";
pub const FUNPTR_NAME: &str = "#FunPtr";
pub const DYNAMIC_OBJECT_NAME: &str = "#DynamicObject";
pub const INSTANCIATED_NAME_SEPARATOR: &str = "#";
pub const ARRAY_GETTER_FUNCTION_NAME: &str = "@";
pub const STRUCT_GETTER_SYMBOL: &str = "@";
pub const STRUCT_SETTER_SYMBOL: &str = "set_";

pub const CAP_NAME: &str = "#CAP";

pub const LOOP_RESULT_CONTINUE_IDX: usize = 0;

pub const CLOSURE_FUNPTR_IDX: u32 = 0;
pub const CLOSURE_CAPTURE_IDX: u32 = CLOSURE_FUNPTR_IDX + 1;
pub const ARRAY_LEN_IDX: u32 = 1/* ControlBlock */;
pub const ARRAY_CAP_IDX: u32 = ARRAY_LEN_IDX + 1;
pub const ARRAY_BUF_IDX: u32 = ARRAY_CAP_IDX + 1;
pub const DYNAMIC_OBJ_TRAVARSER_IDX: u32 = 1/* Next of ControlBlock */;
pub const DYNAMIC_OBJ_CAP_IDX: u32 = DYNAMIC_OBJ_TRAVARSER_IDX + 1;

// REFCNT_STATE_* values are stored to a field of the control block of each boxed object.
pub const REFCNT_STATE_LOCAL: u8 = 0; // This is local object in the sense that it is not shared with other threads but should be released since it is not global.
pub const REFCNT_STATE_THREADED: u8 = 1; // This object is shared between multiple threads and should be released or retained atomically.
pub const REFCNT_STATE_GLOBAL: u8 = 2; // This is global object and should not be released or retained.

pub const CTRL_BLK_REFCNT_IDX: u32 = 0;
pub const CTRL_BLK_REFCNT_STATE_IDX: u32 = 1;
pub const CTRL_BLK_OBJ_ID_IDX: u32 = 2;

pub const TYPE_CHECK_CACHE_PATH: &str = ".fixlang/type_check_cache";
pub const DOT_FIXLANG: &str = ".fixlang";
pub const INTERMEDIATE_PATH: &str = ".fixlang/intermediate";
pub const COMPILATION_UNITS_PATH: &str = ".fixlang/intermediate/units";
<<<<<<< HEAD
pub const TEMPORARY_SRC_PATH: &str = ".fixlang/tmp_src";
=======
pub const CHECK_C_TYPES_PATH: &str = ".fixlang/check_c_types.c";
pub const CHECK_C_TYPES_EXEC_PATH: &str = ".fixlang/check_c_types.out";
pub const C_TYPES_JSON_PATH: &str = ".fixlang/c_types.json";
>>>>>>> b91a5c26

pub const ASYNCTASK_NAME: &str = "AsyncTask";

#[derive(Clone, Copy, PartialEq, Eq)]
pub struct TraverserWorkType(pub u32);
impl TraverserWorkType {
    pub fn release() -> Self {
        Self(TRAVERSER_WORK_RELEASE)
    }
    pub fn mark_global() -> Self {
        Self(TRAVERSER_WORK_MARK_GLOBAL)
    }
    pub fn mark_threaded() -> Self {
        Self(TRAVERSER_WORK_MARK_THREADED)
    }
    pub fn runtime_function(&self) -> &str {
        match self.0 {
            TRAVERSER_WORK_RELEASE => RUNTIME_RELEASE_BOXED_OBJECT,
            TRAVERSER_WORK_MARK_GLOBAL => RUNTIME_MARK_GLOBAL_BOXED_OBJECT,
            TRAVERSER_WORK_MARK_THREADED => RUNTIME_MARK_THREADED_BOXED_OBJECT,
            _ => unreachable!(),
        }
    }
}
pub const TRAVERSER_WORK_RELEASE: u32 = 0;
pub const TRAVERSER_WORK_MARK_GLOBAL: u32 = 1;
pub const TRAVERSER_WORK_MARK_THREADED: u32 = 2;

pub const STANDARD_LIBRARIES: &[(
    &str,                           /* mod_name */
    &str,                           /* source_content */
    &str,                           /* file_name */
    Option<fn(&mut Configuration)>, /* config_modifier */
    Option<fn(&mut Program)>,       /* module_modifier */
)] = &[
    (
        "Debug",
        include_str!("./fix/debug.fix"),
        "debug",
        None,
        None,
    ),
    ("Hash", include_str!("./fix/hash.fix"), "hash", None, None),
    (
        "HashMap",
        include_str!("./fix/hashmap.fix"),
        "hashmap",
        None,
        None,
    ),
    (
        "HashSet",
        include_str!("./fix/hashset.fix"),
        "hashset",
        None,
        None,
    ),
    (
        "Math",
        include_str!("./fix/math.fix"),
        "math",
        Some(Configuration::add_libm),
        None,
    ),
    (
        "Random",
        include_str!("./fix/random.fix"),
        "random",
        None,
        None,
    ),
    (
        "Time",
        include_str!("./fix/time.fix"),
        "time.fix",
        None,
        None,
    ),
    (
        "Character",
        include_str!("./fix/character.fix"),
        "character",
        None,
        None,
    ),
    (
        "Subprocess",
        include_str!("./fix/subprocess.fix"),
        "subprocess",
        None,
        None,
    ),
    (
        ASYNCTASK_NAME,
        include_str!("./fix/asynctask.fix"),
        "asynctask",
        Some(Configuration::set_async_task),
        None,
    ),
    (
        "RegExp",
        include_str!("./fix/regexp/regexp.fix"),
        "regexp__regexp",
        None,
        None,
    ),
    (
        "RegExp.RegExpNFA",
        include_str!("./fix/regexp/regexp_nfa.fix"),
        "regexp__regexp_nfa",
        None,
        None,
    ),
    (
        "RegExp.RegExpPattern",
        include_str!("./fix/regexp/regexp_pattern.fix"),
        "regexp__regexp_pattern",
        None,
        None,
    ),
    (
        "RegExp.SimpleParser",
        include_str!("./fix/regexp/simple_parser.fix"),
        "regexp__simple_parser",
        None,
        None,
    ),
    (
        "RegExp.StringEx",
        include_str!("./fix/regexp/stringex.fix"),
        "regexp__stringex",
        None,
        None,
    ),
];

#[allow(unused)]
pub const DW_ATE_ADDRESS: u32 = 1;
#[allow(unused)]
pub const DW_ATE_BOOLEAN: u32 = 2;
#[allow(unused)]
pub const DW_ATE_FLOAT: u32 = 4;
#[allow(unused)]
pub const DW_ATE_SIGNED: u32 = 5;
#[allow(unused)]
pub const DW_ATE_SIGNED_CHAR: u32 = 6;
#[allow(unused)]
pub const DW_ATE_UNSIGNED: u32 = 7;
#[allow(unused)]
pub const DW_ATE_UNSINGED_CHAR: u32 = 8;

// Max number of arguments of function pointer lambda.
pub const FUNPTR_ARGS_MAX: u32 = 100;
// The max size of tuples which are defined in any program.
// Any bigger tuples are defined on demand.
pub const TUPLE_SIZE_BASE: u32 = 3;
// Is tuple unboxed?
pub const TUPLE_UNBOX: bool = true;

// The type in LLVM corresponding to `pthread_once_t` of this system.
pub fn pthread_once_init_flag_type<'c>(ctx: &'c Context) -> IntType<'c> {
    // TODO: we should compile C program including "sizeof(pthread_once_t)" and run it to get the correct size.
    if std::env::consts::OS == "macos" {
        ctx.i128_type()
    } else {
        ctx.i32_type()
    }
}

// The value of `PTHREAD_ONCE_INIT` of this system.
pub fn pthread_once_init_flag_value<'c>(ctx: &'c Context) -> IntValue<'c> {
    pthread_once_init_flag_type(ctx).const_zero()
}

pub const GLOBAL_VAR_NAME_ARGC: &str = "fixruntime_argc";
pub const GLOBAL_VAR_NAME_ARGV: &str = "fixruntime_argv";

pub const DEFAULT_COMPILATION_UNIT_MAX_SIZE: usize = 128;
pub const DEFAULT_COMPILATION_UNIT_MAX_SIZE_STR: &str = "128";<|MERGE_RESOLUTION|>--- conflicted
+++ resolved
@@ -70,13 +70,10 @@
 pub const DOT_FIXLANG: &str = ".fixlang";
 pub const INTERMEDIATE_PATH: &str = ".fixlang/intermediate";
 pub const COMPILATION_UNITS_PATH: &str = ".fixlang/intermediate/units";
-<<<<<<< HEAD
 pub const TEMPORARY_SRC_PATH: &str = ".fixlang/tmp_src";
-=======
 pub const CHECK_C_TYPES_PATH: &str = ".fixlang/check_c_types.c";
 pub const CHECK_C_TYPES_EXEC_PATH: &str = ".fixlang/check_c_types.out";
 pub const C_TYPES_JSON_PATH: &str = ".fixlang/c_types.json";
->>>>>>> b91a5c26
 
 pub const ASYNCTASK_NAME: &str = "AsyncTask";
 
